add_mlir_dialect_library(ByteIRGPUPasses
<<<<<<< HEAD
  OptimizeVectorTransfer.cpp
  ShmAllocaToWorkgroupArg.cpp
=======
  GPUBlockSwizzle.cpp
>>>>>>> df83416a
  GPUDistributeToWarp.cpp
  GPUTensorCoreVectorization.cpp
  GPUPackSharedMemoryAlloc.cpp
  RemoveTrivialLoops.cpp
  ShmAllocaToWorkgroupArg.cpp
  Utils.cpp

  ADDITIONAL_HEADER_DIRS
  ${BYTEIR_SRC_INCLUDE_DIR}/byteir/Dialect/GPU
  ${BYTEIR_SRC_INCLUDE_DIR}/byteir/Dialect/GPU/Transforms

  DEPENDS
  ByteIRGPUPassIncGen
  ByteIRUtils
  MLIRGPUDialect

  LINK_LIBS PUBLIC
  ByteIRUtils
  MLIRIR
  MLIRGPUDialect
  MLIRMemRefDialect
  MLIRSupport
)<|MERGE_RESOLUTION|>--- conflicted
+++ resolved
@@ -1,13 +1,9 @@
 add_mlir_dialect_library(ByteIRGPUPasses
-<<<<<<< HEAD
-  OptimizeVectorTransfer.cpp
-  ShmAllocaToWorkgroupArg.cpp
-=======
   GPUBlockSwizzle.cpp
->>>>>>> df83416a
   GPUDistributeToWarp.cpp
   GPUTensorCoreVectorization.cpp
   GPUPackSharedMemoryAlloc.cpp
+  OptimizeVectorTransfer.cpp
   RemoveTrivialLoops.cpp
   ShmAllocaToWorkgroupArg.cpp
   Utils.cpp
