--- conflicted
+++ resolved
@@ -1,11 +1,8 @@
 add_mlir_dialect_library(ByteIRGPUPasses
-<<<<<<< HEAD
   GPUBlockSwizzle.cpp
-=======
   GPUTensorCoreVectorization.cpp
->>>>>>> 42dae0c7
+  GPUDistributeToWarp.cpp
   ShmAllocaToWorkgroupArg.cpp
-  GPUDistributeToWarp.cpp
   RemoveTrivialLoops.cpp
   Utils.cpp
 
