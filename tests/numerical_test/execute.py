--- conflicted
+++ resolved
@@ -158,7 +158,6 @@
         return ((end - start) * 1000) / run_trials
 
 
-<<<<<<< HEAD
 def compile_and_run_mlir(
     mhlo_file,
     target,
@@ -169,11 +168,8 @@
     unique_name=None,
     **kwargs,
 ):
-=======
-def compile_and_run_mlir(mhlo_file, target, workdir, verbose, mode="numerical", unique_name=None, **kwargs):
     if unique_name is None:
         unique_name = os.path.basename(mhlo_file).split(".")[0] + "." + target
->>>>>>> 5ed07612
     try:
         data_generator = MLIRDataGenerator(mhlo_file, target)
         entry_func_name = data_generator.entry_func_name
