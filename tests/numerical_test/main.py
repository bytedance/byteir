--- conflicted
+++ resolved
@@ -24,133 +24,14 @@
     GLOBAL_TORCH_TEST_REGISTRY,
     GLOBAL_TORCH_TEST_REGISTRY_NAMES,
 )
-<<<<<<< HEAD
-from torch_e2e_testing.test_suite import register_all_torch_tests
-
-register_all_torch_tests()
-
-CUR_DIR = os.path.dirname(os.path.abspath(__file__))
-
-
-def _get_test_files_from_dir(directory):
-    test_files = []
-    for filename in os.listdir(directory):
-        if filename.startswith("."):
-            continue
-        if os.path.isfile(os.path.join(directory, filename)):
-            test_files.append(filename)
-    return test_files
-
-
-##### CPU TEST SET #######
-CPU_MLIR_TEST_DIR = os.path.join(CUR_DIR, "mlir_tests", "cpu_ops")
-CPU_MLIR_TEST_SET = set(_get_test_files_from_dir(CPU_MLIR_TEST_DIR))
-CPU_TORCH_TEST_SET = set()
-CPU_XFAIL_SET = {
-    "custom_call_tf_UpperBound.mlir",
-    "rng.mlir",
-}
-
-CPU_ALL_SET = (CPU_MLIR_TEST_SET | CPU_TORCH_TEST_SET) - CPU_XFAIL_SET
-
-##### CUDA TEST SET #######
-CUDA_MLIR_TEST_DIR = os.path.join(CUR_DIR, "mlir_tests", "ops")
-CUDA_MLIR_TEST_SET = set(_get_test_files_from_dir(CUDA_MLIR_TEST_DIR))
-CUDA_TORCH_TEST_SET = set(GLOBAL_TORCH_TEST_REGISTRY_NAMES)
-CUDA_XFAIL_SET = {
-    "bmm_rcr.mlir",
-    "bmm_rrc.mlir",
-    "bmm_rrr_add_f16.mlir",
-    "bmm_rrr_f16.mlir",
-    "bmm_rrr_permute_f16.mlir",
-    "bmm_rrr_permute_f32.mlir",
-    "layernorm.mlir",
-    "softmax.mlir",
-    "transpose102.mlir",
-    "transpose1023.mlir",
-    "transpose120.mlir",
-    "transpose1203.mlir",
-    "transpose2013.mlir",
-    "transpose120.mlir",
-    "gemm_crr_f16f16f32.mlir",
-    "gemm_rrr_f16f16f32.mlir",
-    "bmm_rcr_f16f16f32.mlir",
-    "bmm_rrr_f16f16f32.mlir",
-}
-
-CUDA_MATMUL_TESTS = {test for test in CUDA_TORCH_TEST_SET if "Matmul" in test}
-
-CUDA_GEMMCODEGEN_TESTS = {
-    "gemm_crr_f16f16f32.mlir",
-    "gemm_crr_f32.mlir",
-    "gemm_rrr_f16f16f32.mlir",
-    "bmm_rcr_f16f16f32.mlir",
-    "bmm_rrr_f16f16f32.mlir",
-}
-
-# CUDA_MATMUL_MLIR_TESTS = {
-#     test for test in CUDA_MLIR_TEST_SET if "bmm" in test or "gemm" in test
-# }
-
-CUDA_WITH_GEMM_CODEGEN_XFAIL_SET = {
-    "MatmulTransposeAF16Module_basic",
-    "MatmulTransposeBF16Module_basic",
-    "BatchMatmulAddF32Module_basic",
-    "MatmulTransposeModule_basic",
-    # TODO: fix bug
-    "gemm_crr_f16f16f32.mlir",
-    "bmm_rcr_f16f16f32.mlir",
-}
-
-CUDA_WITH_GEMM_CODEGEN_SET = (
-    CUDA_MATMUL_TESTS | CUDA_GEMMCODEGEN_TESTS
-) - CUDA_WITH_GEMM_CODEGEN_XFAIL_SET
-
-# as the
-CUDA_ALL_SET = (CUDA_MLIR_TEST_SET | CUDA_TORCH_TEST_SET) - CUDA_XFAIL_SET
-
-##### CUDA AIT TEST SET #######
-CUDA_AIT_MLIR_TEST_SET = {
-    "bmm_rcr.mlir",
-    "bmm_rrc.mlir",
-    "bmm_rrr_add_f16.mlir",
-    "bmm_rrr_f16.mlir",
-    "bmm_rrr_permute_f16.mlir",
-    "bmm_rrr_permute_f32.mlir",
-    "gemm_crr_f16.mlir",
-    "gemm_rrr_f16.mlir",
-    "gemm_rrr_f32.mlir",
-    "layernorm.mlir",
-    "softmax.mlir",
-    "transpose2d.mlir",
-    "transpose102.mlir",
-    "transpose1023.mlir",
-    "transpose120.mlir",
-    "transpose1203.mlir",
-    "transpose2013.mlir",
-    "transpose120.mlir",
-}
-CUDA_AIT_TORCH_TEST_SET = {
-    "MatmulF16Module_basic",
-    "MatmulTransposeModule_basic",
-    "MatmulF32Module_basic",
-    "BatchMatmulF32Module_basic",
-    "BatchMatmulAddF32Module_basic",
-}
-CUDA_AIT_SM80PLUS_SET = {
-    "gemm_rrr_f32.mlir",
-    "bmm_rrr_permute_f16.mlir",
-    "bmm_rrr_permute_f32.mlir",
-    "MatmulF32Module_basic",
-    "BatchMatmulF32Module_basic",
-    "BatchMatmulAddF32Module_basic",
-}
-
-CUDA_AIT_ALL_SET = CUDA_AIT_MLIR_TEST_SET | CUDA_AIT_TORCH_TEST_SET
-=======
 from testset import CPU_MLIR_TEST_DIR, CUDA_MLIR_TEST_DIR
-from testset import CPU_ALL_SET, CUDA_ALL_SET, CUDA_AIT_ALL_SET, CUDA_AIT_SM80PLUS_SET
->>>>>>> 754b3cb1
+from testset import (
+    CPU_ALL_SET,
+    CUDA_ALL_SET,
+    CUDA_AIT_ALL_SET,
+    CUDA_AIT_SM80PLUS_SET,
+    CUDA_WITH_GEMM_CODEGEN_SET,
+)
 
 ##### TEST SET CONFIG #######
 TEST_SET = {
