//===- test_distributed_session.cc ----------------------------*--- C++ -*-===//
//
// Copyright 2022 ByteDance Ltd. and/or its affiliates. All rights reserved.
// Licensed under the Apache License, Version 2.0 (the "License");
// you may not use this file except in compliance with the License.
// You may obtain a copy of the License at
//
//    http://www.apache.org/licenses/LICENSE-2.0
//
// Unless required by applicable law or agreed to in writing, software
// distributed under the License is distributed on an "AS IS" BASIS,
// WITHOUT WARRANTIES OR CONDITIONS OF ANY KIND, either express or implied.
// See the License for the specific language governing permissions and
// limitations under the License.
//
//===----------------------------------------------------------------------===//

#include <gtest/gtest.h>
#include <thread>
#include <vector>

#include "brt/backends/cuda/device/cuda_allocator.h"
#include "brt/backends/nccl/providers/nccl_provider.h"
#include "brt/core/common/status.h"
#include "brt/core/distributed/distributed_session.h"
#include "brt/core/session/request_context.h"
#include "brt/test/common/cuda/util.h"
#include "brt/test/common/nccl/test_base.h"
#include "brt/test/common/nccl/test_utils.h"
#include "brt/test/common/util.h"

using namespace brt;
using namespace brt::common;
using namespace brt::ir;
using namespace brt::test;

namespace {

static void CheckResult(float *d_ptr, size_t size, float val) {
  CheckCUDABuffer<float>((float *)d_ptr, size, [&](float *h_ptr) {
    for (size_t i = 0; i < size; ++i) {
      EXPECT_EQ(h_ptr[i], val);
    }
  });
}

} // namespace

TEST(TestDistributedSession, NCCLProvider) {
  const int nranks = 2;
  const std::string host = "localhost";
  int port = brt::GetFreePort();
  auto ret = brt::CreateServer(nranks, port);
  ASSERT_EQ(Status::OK(), ret);

  auto run = [nranks, host, port](int rank) {
    int local_rank = rank;
    DistributedSession d_session(rank, nranks, host, port);
    auto status_cuda =
        DefaultNCCLExecutionProviderFactory(&d_session, local_rank);
    BRT_TEST_CHECK_STATUS(status_cuda);
  };

  std::vector<std::thread> threads;
  for (size_t i = 0; i < nranks; i++) {
    threads.push_back(std::thread(run, i));
  }

  for (size_t i = 0; i < nranks; i++) {
    threads[i].join();
  }
}

TEST(TestDistributedSession, NCCLSendRecv) {
  const int nranks = 2;
  const std::string host = "localhost";
  int port = brt::GetFreePort();
  auto ret = brt::CreateServer(nranks, port);
  ASSERT_EQ(Status::OK(), ret);

  auto run = [nranks, host, port](int rank) {
    int local_rank = rank;
    DistributedSession d_session(rank, nranks, host, port);
    auto status_allocator = CUDAAllocatorFactory(&d_session, local_rank);
    BRT_TEST_CHECK_STATUS(status_allocator);
    auto status_cuda =
        DefaultNCCLExecutionProviderFactory(&d_session, local_rank);
    BRT_TEST_CHECK_STATUS(status_cuda);

    std::vector<std::string> config = {"test/test_files/Distributed/send.mlir",
                                       "test/test_files/Distributed/recv.mlir"};
    std::string ir_url;
    d_session.LoadConfig(config, ir_url);
    auto status_load = d_session.Load(ir_url, "byre");
    BRT_TEST_CHECK_STATUS(status_load);

    std::unique_ptr<RequestContext> request;
    auto status_request = d_session.NewRequestContext(&request);
    BRT_TEST_CHECK_STATUS(status_request);

    float *d_src = (float *)request->GetArg(0);
    auto shape = d_session.GetStaticShape(0);
    int64_t linearized_shape = LinearizedShape(shape);
    EXPECT_GT(linearized_shape, 0);
    size_t len = static_cast<size_t>(linearized_shape);
    if (rank == 0)
      AssignCUDABuffer(d_src, len, 12345.0f);
    if (rank == 1)
      AssignCUDABuffer(d_src, len, 2.0f);
    request->FinishIOBinding();

    auto status_run = d_session.Run(*request);
    BRT_TEST_CHECK_STATUS(status_run);
    auto status_sync = request->Sync();
    BRT_TEST_CHECK_STATUS(status_sync);

    CheckResult(d_src, len, 12345.0f);
  };

  std::vector<std::thread> threads;
  for (size_t i = 0; i < nranks; i++) {
    threads.push_back(std::thread(run, i));
  }

  for (size_t i = 0; i < nranks; i++) {
    threads[i].join();
  }
}

TEST(TestDistributedSession, NCCLAddSendRecvAdd) {
  const int nranks = 2;
  const std::string host = "localhost";
  int port = brt::GetFreePort();
  auto ret = brt::CreateServer(nranks, port);
  ASSERT_EQ(Status::OK(), ret);

  auto run = [nranks, host, port](int rank) {
    int local_rank = rank;
    DistributedSession d_session(rank, nranks, host, port);
    auto status_allocator = CUDAAllocatorFactory(&d_session, local_rank);
    BRT_TEST_CHECK_STATUS(status_allocator);
    auto status_cuda =
        DefaultNCCLExecutionProviderFactory(&d_session, local_rank);
    BRT_TEST_CHECK_STATUS(status_cuda);

    std::vector<std::string> config = {
        "test/test_files/Distributed/add_send.mlir",
        "test/test_files/Distributed/recv_add.mlir"};
    std::string ir_url;
    d_session.LoadConfig(config, ir_url);
    auto status_load = d_session.Load(ir_url, "byre");
    BRT_TEST_CHECK_STATUS(status_load);

    std::unique_ptr<RequestContext> request;
    auto status_request = d_session.NewRequestContext(&request);
    BRT_TEST_CHECK_STATUS(status_request);

    auto shape = d_session.GetStaticShape(0);
    int64_t linearized_shape = LinearizedShape(shape);
    EXPECT_GT(linearized_shape, 0);
    size_t len = static_cast<size_t>(linearized_shape);
    if (rank == 0) {
      float *d_in0 = (float *)request->GetArg(0);
      float *d_in1 = (float *)request->GetArg(1);
      AssignCUDABuffer(d_in0, len, 1.0f);
      AssignCUDABuffer(d_in1, len, 2.0f);
    } else if (rank == 1) {
      float *d_in0 = (float *)request->GetArg(0);
      AssignCUDABuffer(d_in0, len, 3.0f);
    }
    request->FinishIOBinding();

    auto status_run = d_session.Run(*request);
    BRT_TEST_CHECK_STATUS(status_run);
    auto status_sync = request->Sync();
    BRT_TEST_CHECK_STATUS(status_sync);

    if (rank == 1) {
      float *d_out0 = (float *)request->GetArg(1);
      float *d_out1 = (float *)request->GetArg(2);
      CheckResult(d_out0, len, 3.0f);
      CheckResult(d_out1, len, 6.0f);
    }
  };

  std::vector<std::thread> threads;
  for (size_t i = 0; i < nranks; i++) {
    threads.push_back(std::thread(run, i));
  }

  for (size_t i = 0; i < nranks; i++) {
    threads[i].join();
  }
}

TEST(TestDistributedSession, NCCLAllReduce) {
  const int nranks = 4;
  const std::string host = "localhost";
  int port = brt::GetFreePort();
  auto ret = brt::CreateServer(nranks, port);
  ASSERT_EQ(Status::OK(), ret);

  auto run = [nranks, host, port](int rank) {
    int local_rank = rank;
    DistributedSession d_session(rank, nranks, host, port);
    auto status_allocator = CUDAAllocatorFactory(&d_session, local_rank);
    BRT_TEST_CHECK_STATUS(status_allocator);
    auto status_cuda =
        DefaultNCCLExecutionProviderFactory(&d_session, local_rank);
    BRT_TEST_CHECK_STATUS(status_cuda);

    std::vector<std::string> config = {
        "test/test_files/Distributed/all_reduce.mlir",
        "test/test_files/Distributed/all_reduce.mlir",
        "test/test_files/Distributed/all_reduce.mlir",
        "test/test_files/Distributed/all_reduce.mlir"};
    std::string ir_url;
    d_session.LoadConfig(config, ir_url);
    auto status_load = d_session.Load(ir_url, "byre");
    BRT_TEST_CHECK_STATUS(status_load);

    std::unique_ptr<RequestContext> request;
    auto status_request = d_session.NewRequestContext(&request);
    BRT_TEST_CHECK_STATUS(status_request);

    float *d_src = (float *)request->GetArg(0);
    float *d_target = (float *)request->GetArg(1);
    auto shape = d_session.GetStaticShape(0);
    int64_t linearized_shape = LinearizedShape(shape);
    EXPECT_GT(linearized_shape, 0);
    size_t len = static_cast<size_t>(linearized_shape);
    AssignCUDABuffer(d_src, len, 1.0f);
    request->FinishIOBinding();

    auto status_run = d_session.Run(*request);
    BRT_TEST_CHECK_STATUS(status_run);
    auto status_sync = request->Sync();
    BRT_TEST_CHECK_STATUS(status_sync);
    if (rank != 0)
      CheckResult(d_target, len, 3.0f);
  };

  std::vector<std::thread> threads;
  for (size_t i = 0; i < nranks; i++) {
    threads.push_back(std::thread(run, i));
  }

  for (size_t i = 0; i < nranks; i++) {
    threads[i].join();
  }
}

TEST(TestDistributedSession, NCCLAllGather) {
  const int nranks = 2;
  const std::string host = "localhost";
  int port = brt::GetFreePort();
  auto ret = brt::CreateServer(nranks, port);
  ASSERT_EQ(Status::OK(), ret);

  auto run = [nranks, host, port](int rank) {
    int local_rank = rank;
    DistributedSession d_session(rank, nranks, host, port);
    auto status_allocator = CUDAAllocatorFactory(&d_session, local_rank);
    BRT_TEST_CHECK_STATUS(status_allocator);
    auto status_cuda =
        DefaultNCCLExecutionProviderFactory(&d_session, local_rank);
    BRT_TEST_CHECK_STATUS(status_cuda);

    std::vector<std::string> config = {
        "test/test_files/Distributed/all_gather.mlir",
        "test/test_files/Distributed/all_gather.mlir",
        "test/test_files/Distributed/all_gather.mlir",
        "test/test_files/Distributed/all_gather.mlir"};
    std::string ir_url;
    d_session.LoadConfig(config, ir_url);
    auto status_load = d_session.Load(ir_url, "byre");
    BRT_TEST_CHECK_STATUS(status_load);

    std::unique_ptr<RequestContext> request;
    auto status_request = d_session.NewRequestContext(&request);
    BRT_TEST_CHECK_STATUS(status_request);

    float *d_src = (float *)request->GetArg(0);
    float *d_target = (float *)request->GetArg(1);
    auto src_shape = d_session.GetStaticShape(0);
    auto target_shape = d_session.GetStaticShape(1);
    int64_t src_linearized_shape = LinearizedShape(src_shape);
    int64_t target_linearized_shape = LinearizedShape(target_shape);
    EXPECT_GT(src_linearized_shape, 0);
    EXPECT_GT(target_linearized_shape, 0);
    size_t src_len = static_cast<size_t>(src_linearized_shape);
    size_t target_len = static_cast<size_t>(target_linearized_shape);
    AssignCUDABuffer(d_src, src_len, 1.0f);
    request->FinishIOBinding();

    auto status_run = d_session.Run(*request);
    BRT_TEST_CHECK_STATUS(status_run);
    auto status_sync = request->Sync();
    BRT_TEST_CHECK_STATUS(status_sync);
    if (rank == 2 || rank == 3)
      CheckResult(d_target, target_len, 1.0f);
  };

  std::vector<std::thread> threads;
  for (size_t i = 0; i < nranks; i++) {
    threads.push_back(std::thread(run, i));
  }

  for (size_t i = 0; i < nranks; i++) {
    threads[i].join();
  }
}

TEST(TestDistributedSession, NCCLBroadcast) {
  const int nranks = 4;
  const std::string host = "localhost";
  int port = brt::GetFreePort();
  auto ret = brt::CreateServer(nranks, port);
  ASSERT_EQ(Status::OK(), ret);

  auto run = [nranks, host, port](int rank) {
    int local_rank = rank;
    DistributedSession d_session(rank, nranks, host, port);
    auto status_allocator = CUDAAllocatorFactory(&d_session, local_rank);
    BRT_TEST_CHECK_STATUS(status_allocator);
    auto status_cuda =
        DefaultNCCLExecutionProviderFactory(&d_session, local_rank);
    BRT_TEST_CHECK_STATUS(status_cuda);

    std::vector<std::string> config = {
        "test/test_files/Distributed/broadcast.mlir",
        "test/test_files/Distributed/broadcast.mlir",
        "test/test_files/Distributed/broadcast.mlir",
        "test/test_files/Distributed/broadcast.mlir"};
    std::string ir_url;
    d_session.LoadConfig(config, ir_url);
    auto status_load = d_session.Load(ir_url, "byre");
    BRT_TEST_CHECK_STATUS(status_load);

    std::unique_ptr<RequestContext> request;
    auto status_request = d_session.NewRequestContext(&request);
    BRT_TEST_CHECK_STATUS(status_request);

    auto src_shape = d_session.GetStaticShape(0);
    int64_t src_linearized_shape = LinearizedShape(src_shape);
    EXPECT_GT(src_linearized_shape, 0);
    size_t src_len = static_cast<size_t>(src_linearized_shape);
    float *src = (float *)request->GetArg(0);
    if (rank == 0) {
      AssignCUDABuffer(src, src_len, 0.0f);
    } else if (rank == 1) {
      AssignCUDABuffer(src, src_len, 1.0f);
    } else if (rank == 2) {
      AssignCUDABuffer(src, src_len, 2.0f);
    } else if (rank == 3) {
      AssignCUDABuffer(src, src_len, 3.0f);
    }
    request->FinishIOBinding();
    auto status_run = d_session.Run(*request);
    BRT_TEST_CHECK_STATUS(status_run);
    auto status_sync = request->Sync();
    BRT_TEST_CHECK_STATUS(status_sync);
    if (rank == 3) {
      CheckResult(src, src_len, 3.0f);
    } else {
      CheckResult(src, src_len, 1.0f);
    }
  };

  std::vector<std::thread> threads;
  for (size_t i = 0; i < nranks; i++) {
    threads.push_back(std::thread(run, i));
  }

  for (size_t i = 0; i < nranks; i++) {
    threads[i].join();
  }
}

<<<<<<< HEAD
TEST(TestDistributedSession, NCCLE2E) {
=======
TEST(TestDistributedSession, NCCLBroadcast2) {
>>>>>>> b3247029
  const int nranks = 4;
  const std::string host = "localhost";
  int port = brt::GetFreePort();
  auto ret = brt::CreateServer(nranks, port);
  ASSERT_EQ(Status::OK(), ret);

  auto run = [nranks, host, port](int rank) {
    int local_rank = rank;
    DistributedSession d_session(rank, nranks, host, port);
    auto status_allocator = CUDAAllocatorFactory(&d_session, local_rank);
    BRT_TEST_CHECK_STATUS(status_allocator);
    auto status_cuda =
        DefaultNCCLExecutionProviderFactory(&d_session, local_rank);
    BRT_TEST_CHECK_STATUS(status_cuda);

<<<<<<< HEAD
    std::vector<std::string> config_ir = {
        "test/test_files/Distributed/ccl.mlir",
        "test/test_files/Distributed/ccl.mlir",
        "test/test_files/Distributed/ccl.mlir",
        "test/test_files/Distributed/ccl.mlir"};
    std::string ir_url;
    d_session.LoadConfig(config_ir, ir_url);
=======
    std::vector<std::string> config = {
        "test/test_files/Distributed/broadcast2.mlir",
        "test/test_files/Distributed/broadcast2.mlir",
        "test/test_files/Distributed/broadcast2.mlir",
        "test/test_files/Distributed/broadcast2.mlir"};
    std::string ir_url;
    d_session.LoadConfig(config, ir_url);
>>>>>>> b3247029
    auto status_load = d_session.Load(ir_url, "byre");
    BRT_TEST_CHECK_STATUS(status_load);

    std::unique_ptr<RequestContext> request;
    auto status_request = d_session.NewRequestContext(&request);
    BRT_TEST_CHECK_STATUS(status_request);
<<<<<<< HEAD
    request->FinishIOBinding();

=======

    auto src_shape = d_session.GetStaticShape(0);
    int64_t src_linearized_shape = LinearizedShape(src_shape);
    EXPECT_GT(src_linearized_shape, 0);
    size_t src_len = static_cast<size_t>(src_linearized_shape);
    float *src = (float *)request->GetArg(0);
    if (rank == 0) {
      AssignCUDABuffer(src, src_len, 0.0f);
    } else if (rank == 1) {
      AssignCUDABuffer(src, src_len, 1.0f);
    } else if (rank == 2) {
      AssignCUDABuffer(src, src_len, 2.0f);
    } else if (rank == 3) {
      AssignCUDABuffer(src, src_len, 3.0f);
    }
    request->FinishIOBinding();
>>>>>>> b3247029
    auto status_run = d_session.Run(*request);
    BRT_TEST_CHECK_STATUS(status_run);
    auto status_sync = request->Sync();
    BRT_TEST_CHECK_STATUS(status_sync);
<<<<<<< HEAD
=======
    if (rank == 1) {
      CheckResult(src, src_len, 1.0f);
    } else {
      CheckResult(src, src_len, 2.0f);
    }
>>>>>>> b3247029
  };

  std::vector<std::thread> threads;
  for (size_t i = 0; i < nranks; i++) {
    threads.push_back(std::thread(run, i));
  }

  for (size_t i = 0; i < nranks; i++) {
    threads[i].join();
  }
}<|MERGE_RESOLUTION|>--- conflicted
+++ resolved
@@ -377,11 +377,7 @@
   }
 }
 
-<<<<<<< HEAD
-TEST(TestDistributedSession, NCCLE2E) {
-=======
 TEST(TestDistributedSession, NCCLBroadcast2) {
->>>>>>> b3247029
   const int nranks = 4;
   const std::string host = "localhost";
   int port = brt::GetFreePort();
@@ -397,15 +393,6 @@
         DefaultNCCLExecutionProviderFactory(&d_session, local_rank);
     BRT_TEST_CHECK_STATUS(status_cuda);
 
-<<<<<<< HEAD
-    std::vector<std::string> config_ir = {
-        "test/test_files/Distributed/ccl.mlir",
-        "test/test_files/Distributed/ccl.mlir",
-        "test/test_files/Distributed/ccl.mlir",
-        "test/test_files/Distributed/ccl.mlir"};
-    std::string ir_url;
-    d_session.LoadConfig(config_ir, ir_url);
-=======
     std::vector<std::string> config = {
         "test/test_files/Distributed/broadcast2.mlir",
         "test/test_files/Distributed/broadcast2.mlir",
@@ -413,17 +400,12 @@
         "test/test_files/Distributed/broadcast2.mlir"};
     std::string ir_url;
     d_session.LoadConfig(config, ir_url);
->>>>>>> b3247029
-    auto status_load = d_session.Load(ir_url, "byre");
-    BRT_TEST_CHECK_STATUS(status_load);
-
-    std::unique_ptr<RequestContext> request;
-    auto status_request = d_session.NewRequestContext(&request);
-    BRT_TEST_CHECK_STATUS(status_request);
-<<<<<<< HEAD
-    request->FinishIOBinding();
-
-=======
+    auto status_load = d_session.Load(ir_url, "byre");
+    BRT_TEST_CHECK_STATUS(status_load);
+
+    std::unique_ptr<RequestContext> request;
+    auto status_request = d_session.NewRequestContext(&request);
+    BRT_TEST_CHECK_STATUS(status_request);
 
     auto src_shape = d_session.GetStaticShape(0);
     int64_t src_linearized_shape = LinearizedShape(src_shape);
@@ -440,19 +422,62 @@
       AssignCUDABuffer(src, src_len, 3.0f);
     }
     request->FinishIOBinding();
->>>>>>> b3247029
-    auto status_run = d_session.Run(*request);
-    BRT_TEST_CHECK_STATUS(status_run);
-    auto status_sync = request->Sync();
-    BRT_TEST_CHECK_STATUS(status_sync);
-<<<<<<< HEAD
-=======
+    auto status_run = d_session.Run(*request);
+    BRT_TEST_CHECK_STATUS(status_run);
+    auto status_sync = request->Sync();
+    BRT_TEST_CHECK_STATUS(status_sync);
     if (rank == 1) {
       CheckResult(src, src_len, 1.0f);
     } else {
       CheckResult(src, src_len, 2.0f);
     }
->>>>>>> b3247029
+  };
+
+  std::vector<std::thread> threads;
+  for (size_t i = 0; i < nranks; i++) {
+    threads.push_back(std::thread(run, i));
+  }
+
+  for (size_t i = 0; i < nranks; i++) {
+    threads[i].join();
+  }
+}
+
+TEST(TestDistributedSession, NCCLE2E) {
+  const int nranks = 4;
+  const std::string host = "localhost";
+  int port = brt::GetFreePort();
+  auto ret = brt::CreateServer(nranks, port);
+  ASSERT_EQ(Status::OK(), ret);
+
+  auto run = [nranks, host, port](int rank) {
+    int local_rank = rank;
+    DistributedSession d_session(rank, nranks, host, port);
+    auto status_allocator = CUDAAllocatorFactory(&d_session, local_rank);
+    BRT_TEST_CHECK_STATUS(status_allocator);
+    auto status_cuda =
+        DefaultNCCLExecutionProviderFactory(&d_session, local_rank);
+    BRT_TEST_CHECK_STATUS(status_cuda);
+
+    std::vector<std::string> config_ir = {
+        "test/test_files/Distributed/ccl.mlir",
+        "test/test_files/Distributed/ccl.mlir",
+        "test/test_files/Distributed/ccl.mlir",
+        "test/test_files/Distributed/ccl.mlir"};
+    std::string ir_url;
+    d_session.LoadConfig(config_ir, ir_url);
+    auto status_load = d_session.Load(ir_url, "byre");
+    BRT_TEST_CHECK_STATUS(status_load);
+
+    std::unique_ptr<RequestContext> request;
+    auto status_request = d_session.NewRequestContext(&request);
+    BRT_TEST_CHECK_STATUS(status_request);
+    request->FinishIOBinding();
+
+    auto status_run = d_session.Run(*request);
+    BRT_TEST_CHECK_STATUS(status_run);
+    auto status_sync = request->Sync();
+    BRT_TEST_CHECK_STATUS(status_sync);
   };
 
   std::vector<std::thread> threads;
